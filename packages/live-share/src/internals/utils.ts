/*!
 * Copyright (c) Microsoft Corporation. All rights reserved.
 * Licensed under the Microsoft Live Share SDK License.
 */

/**
 * @hidden
 */
export function cloneValue<T>(value: T | undefined): T | undefined {
    return typeof value == "object" ? JSON.parse(JSON.stringify(value)) : value;
}

/**
 * @hidden
 */
export function decodeBase64(data: string): string {
    if (typeof atob == "function") {
        return atob(data);
    } else {
        return Buffer.from(data, "base64").toString();
    }
}

/**
 * @hidden
 */
export const parseJwt = (token: string) => {
    try {
        return JSON.parse(decodeBase64(token.split(".")[1]));
    } catch (e) {
        return null;
    }
};

/**
 * @hidden
 */
export function waitForDelay(delay: number): Promise<void> {
    return new Promise((resolve) => {
        setTimeout(() => resolve(), delay);
    });
}

/**
 * @hidden
 */
export function waitForResult<TResult>(
    fnRequest: () => Promise<TResult | undefined>,
    fnSucceeded: (result: TResult | undefined) => boolean,
    fnTimeout: () => Error,
    retrySchedule: number[]
): Promise<TResult> {
    let retries: number = 0;
<<<<<<< HEAD
    return new Promise<TResult>(async (resolve, reject) => {
        while (true) {
            const result = await timeoutRequest(fnRequest, 500 * (retries + 1));
            if (fnSucceeded(result)) {
                resolve(result!);
                break;
            } else if (retries >= retrySchedule.length) {
                reject(fnTimeout());
                break;
            } else {
                await waitForDelay(retrySchedule[retries++]);
            }
=======
    return new Promise<TResult>((resolve, reject) => {
        for (;;) {
            timeoutRequest(fnRequest, 250 * (retries + 1)).then(
                (result) => {
                    if (fnSucceeded(result)) {
                        resolve(result!);
                    } else if (retries >= retrySchedule.length) {
                        reject(fnTimeout());
                    } else {
                        waitForDelay(retrySchedule[retries++]);
                    }
                },
                (e) => reject(e)
            );
>>>>>>> 8913376e
        }
    });
}

// BUGBUG: Workaround for Teams Client not rejecting errors :(
function timeoutRequest<TResult>(
    fnRequest: () => Promise<TResult | undefined>,
    timeout: number
): Promise<TResult | undefined> {
    return new Promise<TResult | undefined>((resolve) => {
        const hTimer = setTimeout(() => {
            resolve(undefined);
        }, timeout);
        const result = fnRequest();
        clearTimeout(hTimer);
        resolve(result);
    });
}<|MERGE_RESOLUTION|>--- conflicted
+++ resolved
@@ -51,23 +51,9 @@
     retrySchedule: number[]
 ): Promise<TResult> {
     let retries: number = 0;
-<<<<<<< HEAD
-    return new Promise<TResult>(async (resolve, reject) => {
-        while (true) {
-            const result = await timeoutRequest(fnRequest, 500 * (retries + 1));
-            if (fnSucceeded(result)) {
-                resolve(result!);
-                break;
-            } else if (retries >= retrySchedule.length) {
-                reject(fnTimeout());
-                break;
-            } else {
-                await waitForDelay(retrySchedule[retries++]);
-            }
-=======
     return new Promise<TResult>((resolve, reject) => {
         for (;;) {
-            timeoutRequest(fnRequest, 250 * (retries + 1)).then(
+            timeoutRequest(fnRequest, 500 * (retries + 1)).then(
                 (result) => {
                     if (fnSucceeded(result)) {
                         resolve(result!);
@@ -79,7 +65,6 @@
                 },
                 (e) => reject(e)
             );
->>>>>>> 8913376e
         }
     });
 }
